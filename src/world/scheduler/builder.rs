use super::info::{BatchInfo, Conflict, SystemId, SystemInfo, TypeInfo, WorkloadInfo};
use super::Scheduler;
use crate::borrow::Mutability;
use crate::error;
use crate::storage::AllStorages;
use crate::system::System;
use crate::type_id::TypeId;
use crate::world::World;
use alloc::borrow::Cow;
use alloc::boxed::Box;
// this is the macro, not the module
use alloc::vec;
use alloc::vec::Vec;
use core::any::type_name;
use core::ops::Range;

/// Used to create a [`WorkloadBuilder`].
///
/// You can also use [`WorkloadBuilder::new`] or [`WorkloadBuilder::default`].
///
/// [`WorkloadBuilder`]: struct.WorkloadBuilder.html
/// [`WorkloadBuilder::new`]: struct.WorkloadBuilder.html#method.new
/// [`WorkloadBuilder::default`]: struct.WorkloadBuilder.html#impl-Default
pub struct Workload;

impl Workload {
    /// Creates a new empty [`WorkloadBuilder`].
    ///
    /// [`WorkloadBuilder`]: struct.WorkloadBuilder.html
    pub fn builder<N: Into<Cow<'static, str>>>(name: N) -> WorkloadBuilder {
        WorkloadBuilder::new(name)
    }
}

/// Keeps information to create a workload.
///
/// A workload is a collection of systems. They will execute as much in parallel as possible.  
/// They are evaluated first to last when they can't be parallelized.  
/// The default workload will automatically be set to the first workload added.
#[allow(clippy::type_complexity)]
#[derive(Default)]
pub struct WorkloadBuilder {
    systems: Vec<(
        TypeId,
        &'static str,
        Range<usize>,
        bool,
        Box<dyn Fn(&World) -> Result<(), error::Run> + Send + Sync + 'static>,
    )>,
    borrow_info: Vec<TypeInfo>,
    name: Cow<'static, str>,
}

impl WorkloadBuilder {
    /// Creates a new empty [`WorkloadBuilder`].
    ///
    /// [`WorkloadBuilder`]: struct.WorkloadBuilder.html
    ///
    /// ### Example
    /// ```
    /// use shipyard::{system, EntitiesViewMut, IntoIter, View, ViewMut, Workload, World};
    ///
    /// fn add(mut usizes: ViewMut<usize>, u32s: View<u32>) {
    ///     for (mut x, &y) in (&mut usizes, &u32s).iter() {
    ///         *x += y as usize;
    ///     }
    /// }
    ///
    /// fn check(usizes: View<usize>) {
    ///     let mut iter = usizes.iter();
    ///     assert_eq!(iter.next(), Some(&1));
    ///     assert_eq!(iter.next(), Some(&5));
    ///     assert_eq!(iter.next(), Some(&9));
    /// }
    ///
    /// let world = World::new();
    ///
    /// world.run(
    ///     |mut entities: EntitiesViewMut, mut usizes: ViewMut<usize>, mut u32s: ViewMut<u32>| {
    ///         entities.add_entity((&mut usizes, &mut u32s), (0, 1));
    ///         entities.add_entity((&mut usizes, &mut u32s), (2, 3));
    ///         entities.add_entity((&mut usizes, &mut u32s), (4, 5));
    ///     },
    /// );
    ///
    /// Workload::builder("Add & Check")
    ///     .with_system(system!(add))
    ///     .with_system(system!(check))
    ///     .add_to_world(&world)
    ///     .unwrap();
    ///
    /// world.run_default();
    /// ```
    pub fn new<N: Into<Cow<'static, str>>>(name: N) -> Self {
        WorkloadBuilder {
            systems: Vec::new(),
            borrow_info: Vec::new(),
            name: name.into(),
        }
    }
}

impl WorkloadBuilder {
<<<<<<< HEAD
    pub fn append(&mut self, other: &mut Self) -> &mut Self {
        let offset_ranges_by = self.borrow_info.len();
        self.borrow_info.extend(other.borrow_info.drain(..));
        self.systems.extend(other.systems.drain(..).map(
            |(type_id, type_name, mut borrow_info_range, is_send_sync, system_fn)| {
                borrow_info_range.start += offset_ranges_by;
                borrow_info_range.end += offset_ranges_by;
                (
                    type_id,
                    type_name,
                    borrow_info_range,
                    is_send_sync,
                    system_fn,
                )
            },
        ));

        self
    }
    pub fn extend(&mut self, mut other: Self) -> &mut Self {
        self.append(&mut other);
        self
    }
    /// Adds a system to the workload been created.  
    /// It is strongly recommanded to use the [system] and [try_system] macros.  
=======
    /// Adds a system to the workload being created.  
    /// It is strongly recommended to use the [system] and [try_system] macros.  
>>>>>>> df7b2585
    /// If the two functions in the tuple don't match, the workload could fail to run every time.
    ///
    /// ### Example:
    /// ```
    /// use shipyard::{system, EntitiesViewMut, IntoIter, View, ViewMut, Workload, World};
    ///
    /// fn add(mut usizes: ViewMut<usize>, u32s: View<u32>) {
    ///     for (mut x, &y) in (&mut usizes, &u32s).iter() {
    ///         *x += y as usize;
    ///     }
    /// }
    ///
    /// fn check(usizes: View<usize>) {
    ///     let mut iter = usizes.iter();
    ///     assert_eq!(iter.next(), Some(&1));
    ///     assert_eq!(iter.next(), Some(&5));
    ///     assert_eq!(iter.next(), Some(&9));
    /// }
    ///
    /// let world = World::new();
    ///
    /// world.run(
    ///     |mut entities: EntitiesViewMut, mut usizes: ViewMut<usize>, mut u32s: ViewMut<u32>| {
    ///         entities.add_entity((&mut usizes, &mut u32s), (0, 1));
    ///         entities.add_entity((&mut usizes, &mut u32s), (2, 3));
    ///         entities.add_entity((&mut usizes, &mut u32s), (4, 5));
    ///     },
    /// );
    ///
    /// Workload::builder("Add & Check")
    ///     .try_with_system((|world: &World| world.try_run(add), add))
    ///     .unwrap()
    ///     .try_with_system(system!(check))
    ///     .unwrap()
    ///     .add_to_world(&world)
    ///     .unwrap();
    ///
    /// world.run_default();
    /// ```
    ///
    /// [system]: macro.system.html
    /// [try_system]: macro.try_system.html
    pub fn try_with_system<
        'a,
        B,
        R,
        F: System<'a, (), B, R>,
        S: Fn(&World) -> Result<(), error::Run> + Send + Sync + 'static,
    >(
        &mut self,
        (system, _): (S, F),
    ) -> Result<&mut Self, error::InvalidSystem> {
        let old_len = self.borrow_info.len();
        F::borrow_infos(&mut self.borrow_info);

        let borrows = &self.borrow_info[old_len..];

        if borrows.contains(&TypeInfo {
            name: "",
            type_id: TypeId::of::<AllStorages>(),
            mutability: Mutability::Exclusive,
            is_send: true,
            is_sync: true,
        }) && borrows.len() > 1
        {
            return Err(error::InvalidSystem::AllStorages);
        }

        let mid = borrows.len() / 2 + (borrows.len() % 2 != 0) as usize;

        for a_type_info in &borrows[..mid] {
            for b_type_info in &borrows[mid..] {
                if a_type_info.type_id == b_type_info.type_id {
                    match (a_type_info.mutability, b_type_info.mutability) {
                        (Mutability::Exclusive, Mutability::Exclusive) => {
                            return Err(error::InvalidSystem::MultipleViewsMut)
                        }
                        (Mutability::Exclusive, Mutability::Shared)
                        | (Mutability::Shared, Mutability::Exclusive) => {
                            return Err(error::InvalidSystem::MultipleViews)
                        }
                        (Mutability::Shared, Mutability::Shared) => {}
                    }
                }
            }
        }

        let is_send_sync = F::is_send_sync();
        self.systems.push((
            TypeId::of::<S>(),
            type_name::<F>(),
            old_len..self.borrow_info.len(),
            is_send_sync,
            Box::new(system),
        ));

        Ok(self)
    }
    /// Adds a system to the workload being created.  
    /// It is strongly recommended to use the [system] and [try_system] macros.  
    /// If the two functions in the tuple don't match, the workload could fail to run every time.  
    /// Unwraps errors.
    ///
    /// ### Example:
    /// ```
    /// use shipyard::{system, EntitiesViewMut, IntoIter, View, ViewMut, Workload, World};
    ///
    /// fn add(mut usizes: ViewMut<usize>, u32s: View<u32>) {
    ///     for (mut x, &y) in (&mut usizes, &u32s).iter() {
    ///         *x += y as usize;
    ///     }
    /// }
    ///
    /// fn check(usizes: View<usize>) {
    ///     let mut iter = usizes.iter();
    ///     assert_eq!(iter.next(), Some(&1));
    ///     assert_eq!(iter.next(), Some(&5));
    ///     assert_eq!(iter.next(), Some(&9));
    /// }
    ///
    /// let world = World::new();
    ///
    /// world.run(
    ///     |mut entities: EntitiesViewMut, mut usizes: ViewMut<usize>, mut u32s: ViewMut<u32>| {
    ///         entities.add_entity((&mut usizes, &mut u32s), (0, 1));
    ///         entities.add_entity((&mut usizes, &mut u32s), (2, 3));
    ///         entities.add_entity((&mut usizes, &mut u32s), (4, 5));
    ///     },
    /// );
    ///
    /// Workload::builder("Add & Check")
    ///     .with_system((|world: &World| world.try_run(add), add))
    ///     .with_system(system!(check))
    ///     .add_to_world(&world)
    ///     .unwrap();
    ///
    /// world.run_default();
    /// ```
    ///
    /// [system]: macro.system.html
    /// [try_system]: macro.try_system.html
    #[cfg(feature = "panic")]
    #[cfg_attr(docsrs, doc(cfg(feature = "panic")))]
    #[track_caller]
    pub fn with_system<
        'a,
        B,
        R,
        F: System<'a, (), B, R>,
        S: Fn(&World) -> Result<(), error::Run> + Send + Sync + 'static,
    >(
        &mut self,
        system: (S, F),
    ) -> &mut Self {
        match self.try_with_system(system) {
            Ok(s) => s,
            Err(err) => panic!("{:?}", err),
        }
    }
    /// Moves all systems of `other` into `Self`, leaving `other` empty.  
    /// This allows us to collect systems in different builders before joining them together.
    pub fn append(&mut self, other: &mut Self) -> &mut Self {
        let offset_ranges_by = self.borrow_info.len();
        self.borrow_info.extend(other.borrow_info.drain(..));
        self.systems.extend(other.systems.drain(..).map(
            |(type_id, type_name, mut borrow_info_range, is_send_sync, system_fn)| {
                borrow_info_range.start += offset_ranges_by;
                borrow_info_range.end += offset_ranges_by;
                (
                    type_id,
                    type_name,
                    borrow_info_range,
                    is_send_sync,
                    system_fn,
                )
            },
        ));

        self
    }
    /// Finishes the workload creation and stores it in the [`World`].
    ///
    /// ### Borrows
    ///
    /// - Scheduler (exclusive)
    ///
    /// ### Errors
    ///
    /// - Scheduler borrow failed.
    /// - Workload with an identical name already present.
    ///
    /// [`World`]: struct.World.html
    pub fn add_to_world(&mut self, world: &World) -> Result<(), error::AddWorkload> {
        let mut scheduler = world
            .scheduler
            .try_borrow_mut()
            .map_err(|_| error::AddWorkload::Borrow)?;

        if self.systems.is_empty() {
            // if the workload doesn't have systems we just register it with no batch
            if scheduler.workloads.is_empty() {
                scheduler.default = self.name.clone();
                scheduler
                    .workloads
                    .insert(core::mem::take(&mut self.name), Vec::new());
            } else {
                match scheduler.workloads.entry(core::mem::take(&mut self.name)) {
                    hashbrown::hash_map::Entry::Occupied(_) => {
                        return Err(error::AddWorkload::AlreadyExists);
                    }
                    hashbrown::hash_map::Entry::Vacant(entry) => entry.insert(Vec::new()),
                };
            }
        } else if self.systems.len() == 1 {
            // with a single system there is just one batch configuration possible
            let Scheduler {
                systems,
                system_names,
                lookup_table,
                workloads,
                default,
            } = &mut *scheduler;

            let batches;

            if workloads.is_empty() {
                *default = self.name.clone();
                batches = workloads
                    .entry(core::mem::take(&mut self.name))
                    .insert(Vec::new())
                    .into_mut();
            } else {
                match workloads.entry(core::mem::take(&mut self.name)) {
                    hashbrown::hash_map::Entry::Occupied(_) => {
                        return Err(error::AddWorkload::AlreadyExists);
                    }
                    hashbrown::hash_map::Entry::Vacant(entry) => batches = entry.insert(Vec::new()),
                };
            }

            let (type_id, system_name, _, _, system) = self.systems.pop().unwrap();

            let system_index = *lookup_table.entry(type_id).or_insert_with(|| {
                systems.push(system);
                system_names.push(system_name);
                systems.len() - 1
            });

            batches.push(vec![system_index]);
        } else {
            // with multiple systems we have to create batches
            // a system can't be added to a batch older than the last one
            // systems borrowing !Send and !Sync types are currently always scheduled on their own to make them run on World's thread
            let Scheduler {
                systems,
                system_names,
                lookup_table,
                workloads,
                default,
            } = &mut *scheduler;

            let batches;

            if workloads.is_empty() {
                *default = self.name.clone();
                batches = workloads
                    .entry(core::mem::take(&mut self.name))
                    .insert(Vec::new())
                    .into_mut();
            } else {
                match workloads.entry(core::mem::take(&mut self.name)) {
                    hashbrown::hash_map::Entry::Occupied(_) => {
                        return Err(error::AddWorkload::AlreadyExists);
                    }
                    hashbrown::hash_map::Entry::Vacant(entry) => batches = entry.insert(Vec::new()),
                };
            }

            let mut batches_info: Vec<Vec<_>> = vec![];

            for (system_type_id, system_name, info_range, is_send_sync, system) in
                self.systems.drain(..)
            {
                let system_index = *lookup_table.entry(system_type_id).or_insert_with(|| {
                    systems.push(system);
                    system_names.push(system_name);
                    systems.len() - 1
                });

                if is_send_sync {
                    let mut conflict = false;

                    if let Some(last) = batches_info.last() {
                        'outer: for &(type_id, mutability) in last.iter().rev() {
                            for type_info in &self.borrow_info[info_range.clone()] {
                                match type_info.mutability {
                                    Mutability::Exclusive => {
                                        if type_info.type_id == type_id
                                            || type_info.type_id == TypeId::of::<AllStorages>()
                                            || type_id == TypeId::of::<AllStorages>()
                                        {
                                            conflict = true;
                                            break 'outer;
                                        }
                                    }
                                    Mutability::Shared => {
                                        if (type_info.type_id == type_id
                                            && mutability == Mutability::Exclusive)
                                            || type_info.type_id == TypeId::of::<AllStorages>()
                                            || type_id == TypeId::of::<AllStorages>()
                                        {
                                            conflict = true;
                                            break 'outer;
                                        }
                                    }
                                }
                            }
                        }
                    }

                    if conflict || batches.is_empty() {
                        batches.push(vec![system_index]);
                        batches_info.push(
                            self.borrow_info[info_range]
                                .iter()
                                .map(|type_info| (type_info.type_id, type_info.mutability))
                                .collect(),
                        );
                    } else {
                        batches.last_mut().unwrap().push(system_index);
                        batches_info.last_mut().unwrap().extend(
                            self.borrow_info[info_range]
                                .iter()
                                .map(|type_info| (type_info.type_id, type_info.mutability)),
                        );
                    }
                } else {
                    batches.push(vec![system_index]);
                    batches_info.push(vec![(TypeId::of::<AllStorages>(), Mutability::Exclusive)]);
                }
            }
        }

        Ok(())
    }
    /// Finishes the workload creation and stores it in the [`World`].  
    /// Returns a struct with describing how the workload has been split in batches.
    ///
    /// ### Borrows
    ///
    /// - Scheduler (exclusive)
    ///
    /// ### Errors
    ///
    /// - Scheduler borrow failed.
    /// - Workload with an identical name already present.
    ///
    /// [`World`]: struct.World.html
    pub fn add_to_world_with_info(
        &mut self,
        world: &World,
    ) -> Result<WorkloadInfo, error::AddWorkload> {
        let mut scheduler = world
            .scheduler
            .try_borrow_mut()
            .map_err(|_| error::AddWorkload::Borrow)?;

        let mut workload_info;

        if self.systems.is_empty() {
            // if the workload doesn't have systems we just register it with no batch
            // and register the batch info
            if scheduler.workloads.is_empty() {
                scheduler.default = self.name.clone();
                scheduler
                    .workloads
                    .insert(core::mem::take(&mut self.name), Vec::new());
            } else {
                match scheduler.workloads.entry(core::mem::take(&mut self.name)) {
                    hashbrown::hash_map::Entry::Occupied(_) => {
                        return Err(error::AddWorkload::AlreadyExists);
                    }
                    hashbrown::hash_map::Entry::Vacant(entry) => entry.insert(Vec::new()),
                };
            }

            workload_info = WorkloadInfo {
                name: core::mem::take(&mut self.name),
                batch_info: Vec::new(),
            };
        } else if self.systems.len() == 1 {
            // with a single system there is just one batch configuration possible
            let Scheduler {
                systems,
                system_names,
                lookup_table,
                workloads,
                default,
            } = &mut *scheduler;

            let batches;

            if workloads.is_empty() {
                *default = self.name.clone();
                batches = workloads
                    .entry(core::mem::take(&mut self.name))
                    .insert(Vec::new())
                    .into_mut();
            } else {
                match workloads.entry(core::mem::take(&mut self.name)) {
                    hashbrown::hash_map::Entry::Occupied(_) => {
                        return Err(error::AddWorkload::AlreadyExists);
                    }
                    hashbrown::hash_map::Entry::Vacant(entry) => batches = entry.insert(Vec::new()),
                };
            }

            let (type_id, system_name, _, _, system) = self.systems.pop().unwrap();

            let system_index = *lookup_table.entry(type_id).or_insert_with(|| {
                systems.push(system);
                system_names.push(system_name);
                systems.len() - 1
            });

            batches.push(vec![system_index]);

            let batch_info = BatchInfo {
                systems: vec![SystemInfo {
                    name: system_name,
                    borrow: core::mem::take(&mut self.borrow_info),
                }],
                conflict: None,
            };

            workload_info = WorkloadInfo {
                name: core::mem::take(&mut self.name),
                batch_info: vec![batch_info],
            };
        } else {
            // with multiple systems we have to create batches
            // a system can't be added to a batch older than the last one
            // systems borrowing !Send and !Sync types are currently always scheduled on their own to make them run on World's thread
            let Scheduler {
                systems,
                system_names,
                lookup_table,
                workloads,
                default,
            } = &mut *scheduler;

            let batches;

            if workloads.is_empty() {
                *default = self.name.clone();
                batches = workloads
                    .entry(self.name.clone())
                    .insert(Vec::new())
                    .into_mut();
            } else {
                match workloads.entry(self.name.clone()) {
                    hashbrown::hash_map::Entry::Occupied(_) => {
                        return Err(error::AddWorkload::AlreadyExists);
                    }
                    hashbrown::hash_map::Entry::Vacant(entry) => batches = entry.insert(Vec::new()),
                };
            }

            workload_info = WorkloadInfo {
                name: self.name.clone(),
                batch_info: vec![],
            };

            for (system_type_id, system_name, info_range, is_send_sync, system) in
                self.systems.drain(..)
            {
                let system_index = *lookup_table.entry(system_type_id).or_insert_with(|| {
                    systems.push(system);
                    system_names.push(system_name);
                    systems.len() - 1
                });

                let system_info = SystemInfo {
                    name: system_name,
                    borrow: self.borrow_info[info_range.clone()].to_vec(),
                };

                if is_send_sync {
                    let mut conflict_info = None;

                    if let Some(batch_info) = workload_info.batch_info.last() {
                        'outer: for system_info in batch_info.systems.iter().rev() {
                            for type_info in &self.borrow_info[info_range.clone()] {
                                match type_info.mutability {
                                    Mutability::Exclusive => {
                                        for batch_type_info in &system_info.borrow {
                                            if type_info.type_id == batch_type_info.type_id
                                                || type_info.type_id == TypeId::of::<AllStorages>()
                                                || batch_type_info.type_id
                                                    == TypeId::of::<AllStorages>()
                                            {
                                                conflict_info = Some(Conflict::Borrow {
                                                    type_info: type_info.clone(),
                                                    system: SystemId {
                                                        name: system_info.name,
                                                        type_id: TypeId::of::<()>(),
                                                    },
                                                });

                                                break 'outer;
                                            }
                                        }
                                    }
                                    Mutability::Shared => {
                                        for batch_type_info in &system_info.borrow {
                                            if (type_info.type_id == batch_type_info.type_id
                                                && batch_type_info.mutability
                                                    == Mutability::Exclusive)
                                                || type_info.type_id == TypeId::of::<AllStorages>()
                                                || batch_type_info.type_id
                                                    == TypeId::of::<AllStorages>()
                                            {
                                                conflict_info = Some(Conflict::Borrow {
                                                    type_info: type_info.clone(),
                                                    system: SystemId {
                                                        name: system_info.name,
                                                        type_id: TypeId::of::<()>(),
                                                    },
                                                });

                                                break 'outer;
                                            }
                                        }
                                    }
                                }
                            }
                        }
                    }

                    if conflict_info.is_some() || batches.is_empty() {
                        batches.push(vec![system_index]);
                        workload_info.batch_info.push(BatchInfo {
                            systems: vec![system_info],
                            conflict: conflict_info,
                        });
                    } else {
                        batches.last_mut().unwrap().push(system_index);
                        workload_info
                            .batch_info
                            .last_mut()
                            .unwrap()
                            .systems
                            .push(system_info);
                    }
                } else {
                    batches.push(vec![system_index]);
                    workload_info.batch_info.push(BatchInfo {
                        systems: vec![system_info],
                        conflict: Some(Conflict::NotSendSync),
                    });
                }
            }
        }

        Ok(workload_info)
    }
}

#[test]
fn single_immutable() {
    use crate::{View, World};

    fn system1(_: View<'_, usize>) {}

    let world = World::new();

    Workload::builder("System1")
        .try_with_system((|world: &World| world.try_run(system1), system1))
        .unwrap()
        .add_to_world(&world)
        .unwrap();

    let scheduler = world.scheduler.try_borrow_mut().unwrap();
    assert_eq!(scheduler.systems.len(), 1);
    assert_eq!(scheduler.workloads.len(), 1);
    assert_eq!(scheduler.workloads.get("System1"), Some(&vec![vec![0]]));
    assert_eq!(scheduler.default, "System1");
}

#[test]
fn single_mutable() {
    use crate::{ViewMut, World};

    fn system1(_: ViewMut<'_, usize>) {}

    let world = World::new();

    Workload::builder("System1")
        .try_with_system((|world: &World| world.try_run(system1), system1))
        .unwrap()
        .add_to_world(&world)
        .unwrap();

    let scheduler = world.scheduler.try_borrow_mut().unwrap();
    assert_eq!(scheduler.systems.len(), 1);
    assert_eq!(scheduler.workloads.len(), 1);
    assert_eq!(scheduler.workloads.get("System1"), Some(&vec![vec![0]]));
    assert_eq!(scheduler.default, "System1");
}

#[test]
fn multiple_immutable() {
    use crate::{View, World};

    fn system1(_: View<'_, usize>) {}
    fn system2(_: View<'_, usize>) {}

    let world = World::new();

    Workload::builder("Systems")
        .try_with_system((|world: &World| world.try_run(system1), system1))
        .unwrap()
        .try_with_system((|world: &World| world.try_run(system2), system2))
        .unwrap()
        .add_to_world(&world)
        .unwrap();

    let scheduler = world.scheduler.try_borrow_mut().unwrap();
    assert_eq!(scheduler.systems.len(), 2);
    assert_eq!(scheduler.workloads.len(), 1);
    assert_eq!(scheduler.workloads.get("Systems"), Some(&vec![vec![0, 1]]));
    assert_eq!(scheduler.default, "Systems");
}

#[test]
fn multiple_mutable() {
    use crate::{ViewMut, World};

    fn system1(_: ViewMut<'_, usize>) {}
    fn system2(_: ViewMut<'_, usize>) {}

    let world = World::new();

    Workload::builder("Systems")
        .try_with_system((|world: &World| world.try_run(system1), system1))
        .unwrap()
        .try_with_system((|world: &World| world.try_run(system2), system2))
        .unwrap()
        .add_to_world(&world)
        .unwrap();

    let scheduler = world.scheduler.try_borrow_mut().unwrap();
    assert_eq!(scheduler.systems.len(), 2);
    assert_eq!(scheduler.workloads.len(), 1);
    assert_eq!(
        scheduler.workloads.get("Systems"),
        Some(&vec![vec![0], vec![1]])
    );
    assert_eq!(scheduler.default, "Systems");
}

#[test]
fn multiple_mixed() {
    use crate::{View, ViewMut, World};

    fn system1(_: ViewMut<'_, usize>) {}
    fn system2(_: View<'_, usize>) {}

    let world = World::new();

    Workload::builder("Systems")
        .try_with_system((|world: &World| world.try_run(system1), system1))
        .unwrap()
        .try_with_system((|world: &World| world.try_run(system2), system2))
        .unwrap()
        .add_to_world(&world)
        .unwrap();

    let scheduler = world.scheduler.try_borrow_mut().unwrap();
    assert_eq!(scheduler.systems.len(), 2);
    assert_eq!(scheduler.workloads.len(), 1);
    assert_eq!(
        scheduler.workloads.get("Systems"),
        Some(&vec![vec![0], vec![1]])
    );
    assert_eq!(scheduler.default, "Systems");

    let world = World::new();

    Workload::builder("Systems")
        .try_with_system((|world: &World| world.try_run(system2), system2))
        .unwrap()
        .try_with_system((|world: &World| world.try_run(system1), system1))
        .unwrap()
        .add_to_world(&world)
        .unwrap();

    let scheduler = world.scheduler.try_borrow_mut().unwrap();
    assert_eq!(scheduler.systems.len(), 2);
    assert_eq!(scheduler.workloads.len(), 1);
    assert_eq!(
        scheduler.workloads.get("Systems"),
        Some(&vec![vec![0], vec![1]])
    );
    assert_eq!(scheduler.default, "Systems");
}

#[test]
fn all_storages() {
    use crate::{AllStoragesViewMut, View, World};

    fn system1(_: View<'_, usize>) {}
    fn system2(_: AllStoragesViewMut<'_>) {}

    let world = World::new();

    Workload::builder("Systems")
        .try_with_system((|world: &World| world.try_run(system2), system2))
        .unwrap()
        .add_to_world(&world)
        .unwrap();

    let scheduler = world.scheduler.try_borrow_mut().unwrap();
    assert_eq!(scheduler.systems.len(), 1);
    assert_eq!(scheduler.workloads.len(), 1);
    assert_eq!(scheduler.workloads.get("Systems"), Some(&vec![vec![0]]));
    assert_eq!(scheduler.default, "Systems");

    let world = World::new();

    Workload::builder("Systems")
        .try_with_system((|world: &World| world.try_run(system2), system2))
        .unwrap()
        .try_with_system((|world: &World| world.try_run(system2), system2))
        .unwrap()
        .add_to_world(&world)
        .unwrap();

    let scheduler = world.scheduler.try_borrow_mut().unwrap();
    assert_eq!(scheduler.systems.len(), 2);
    assert_eq!(scheduler.workloads.len(), 1);
    assert_eq!(
        scheduler.workloads.get("Systems"),
        Some(&vec![vec![0], vec![1]])
    );
    assert_eq!(scheduler.default, "Systems");

    let world = World::new();

    Workload::builder("Systems")
        .try_with_system((|world: &World| world.try_run(system1), system1))
        .unwrap()
        .try_with_system((|world: &World| world.try_run(system2), system2))
        .unwrap()
        .add_to_world(&world)
        .unwrap();

    let scheduler = world.scheduler.try_borrow_mut().unwrap();
    assert_eq!(scheduler.systems.len(), 2);
    assert_eq!(scheduler.workloads.len(), 1);
    assert_eq!(
        scheduler.workloads.get("Systems"),
        Some(&vec![vec![0], vec![1]])
    );
    assert_eq!(scheduler.default, "Systems");

    let world = World::new();

    Workload::builder("Systems")
        .try_with_system((|world: &World| world.try_run(system2), system2))
        .unwrap()
        .try_with_system((|world: &World| world.try_run(system1), system1))
        .unwrap()
        .add_to_world(&world)
        .unwrap();

    let scheduler = world.scheduler.try_borrow_mut().unwrap();
    assert_eq!(scheduler.systems.len(), 2);
    assert_eq!(scheduler.workloads.len(), 1);
    assert_eq!(
        scheduler.workloads.get("Systems"),
        Some(&vec![vec![0], vec![1]])
    );
    assert_eq!(scheduler.default, "Systems");
}

#[cfg(feature = "non_send")]
#[test]
fn non_send() {
    use crate::{NonSend, View, ViewMut, World};

    struct NotSend(*const ());
    unsafe impl Sync for NotSend {}

    fn sys1(_: NonSend<View<'_, NotSend>>) {}
    fn sys2(_: NonSend<ViewMut<'_, NotSend>>) {}
    fn sys3(_: View<'_, usize>) {}
    fn sys4(_: ViewMut<'_, usize>) {}

    let world = World::new();

    Workload::builder("Test")
        .try_with_system((|world: &World| world.try_run(sys1), sys1))
        .unwrap()
        .try_with_system((|world: &World| world.try_run(sys1), sys1))
        .unwrap()
        .add_to_world(&world)
        .unwrap();

    let scheduler = world.scheduler.try_borrow_mut().unwrap();
    assert_eq!(scheduler.systems.len(), 2);
    assert_eq!(scheduler.workloads.len(), 1);
    assert_eq!(
        scheduler.workloads.get("Test"),
        Some(&vec![vec![0], vec![1]])
    );
    assert_eq!(scheduler.default, "Test");

    let world = World::new();

    Workload::builder("Test")
        .try_with_system((|world: &World| world.try_run(sys1), sys1))
        .unwrap()
        .try_with_system((|world: &World| world.try_run(sys2), sys2))
        .unwrap()
        .add_to_world(&world)
        .unwrap();

    let scheduler = world.scheduler.try_borrow_mut().unwrap();
    assert_eq!(scheduler.systems.len(), 2);
    assert_eq!(scheduler.workloads.len(), 1);
    assert_eq!(
        scheduler.workloads.get("Test"),
        Some(&vec![vec![0], vec![1]])
    );
    assert_eq!(scheduler.default, "Test");

    let world = World::new();

    Workload::builder("Test")
        .try_with_system((|world: &World| world.try_run(sys2), sys2))
        .unwrap()
        .try_with_system((|world: &World| world.try_run(sys1), sys1))
        .unwrap()
        .add_to_world(&world)
        .unwrap();

    let scheduler = world.scheduler.try_borrow_mut().unwrap();
    assert_eq!(scheduler.systems.len(), 2);
    assert_eq!(scheduler.workloads.len(), 1);
    assert_eq!(
        scheduler.workloads.get("Test"),
        Some(&vec![vec![0], vec![1]])
    );
    assert_eq!(scheduler.default, "Test");

    let world = World::new();

    Workload::builder("Test")
        .try_with_system((|world: &World| world.try_run(sys1), sys1))
        .unwrap()
        .try_with_system((|world: &World| world.try_run(sys3), sys3))
        .unwrap()
        .add_to_world(&world)
        .unwrap();

    let scheduler = world.scheduler.try_borrow_mut().unwrap();
    assert_eq!(scheduler.systems.len(), 2);
    assert_eq!(scheduler.workloads.len(), 1);
    assert_eq!(
        scheduler.workloads.get("Test"),
        Some(&vec![vec![0], vec![1]])
    );
    assert_eq!(scheduler.default, "Test");

    let world = World::new();

    Workload::builder("Test")
        .try_with_system((|world: &World| world.try_run(sys1), sys1))
        .unwrap()
        .try_with_system((|world: &World| world.try_run(sys4), sys4))
        .unwrap()
        .add_to_world(&world)
        .unwrap();

    let scheduler = world.scheduler.try_borrow_mut().unwrap();
    assert_eq!(scheduler.systems.len(), 2);
    assert_eq!(scheduler.workloads.len(), 1);
    assert_eq!(
        scheduler.workloads.get("Test"),
        Some(&vec![vec![0], vec![1]])
    );
    assert_eq!(scheduler.default, "Test");
}

#[test]
fn fake_borrow() {
    use crate::{FakeBorrow, View, World};

    fn system1(_: View<'_, usize>) {}

    let world = World::new();

    Workload::builder("Systems")
        .try_with_system((|world: &World| world.try_run(system1), system1))
        .unwrap()
        .try_with_system((
            |world: &World| world.try_run(|| {}),
            |_: FakeBorrow<usize>| {},
        ))
        .unwrap()
        .try_with_system((|world: &World| world.try_run(system1), system1))
        .unwrap()
        .add_to_world(&world)
        .unwrap();

    let scheduler = world.scheduler.try_borrow_mut().unwrap();
    assert_eq!(scheduler.systems.len(), 3);
    assert_eq!(scheduler.workloads.len(), 1);
    assert_eq!(
        scheduler.workloads.get("Systems"),
        Some(&vec![vec![0], vec![1], vec![2]])
    );
    assert_eq!(scheduler.default, "Systems");
}

#[test]
fn unique_fake_borrow() {
    use crate::{FakeBorrow, Unique, UniqueView, View, World};

    fn system1(_: UniqueView<'_, usize>, _: View<'_, usize>) {}
    fn system2(_: View<'_, usize>) {}

    let world = World::new();

    Workload::builder("Systems")
        .try_with_system((|world: &World| world.try_run(system1), system1))
        .unwrap()
        .try_with_system((|world: &World| world.try_run(system2), system2))
        .unwrap()
        .try_with_system((
            |world: &World| world.try_run(|| {}),
            |_: FakeBorrow<Unique<usize>>| {},
        ))
        .unwrap()
        .try_with_system((|world: &World| world.try_run(system2), system2))
        .unwrap()
        .try_with_system((|world: &World| world.try_run(system1), system1))
        .unwrap()
        .add_to_world(&world)
        .unwrap();

    let scheduler = world.scheduler.try_borrow_mut().unwrap();
    assert_eq!(scheduler.systems.len(), 5);
    assert_eq!(scheduler.workloads.len(), 1);
    assert_eq!(
        scheduler.workloads.get("Systems"),
        Some(&vec![vec![0, 1], vec![2, 3], vec![4]])
    );
    assert_eq!(scheduler.default, "Systems");
}

#[test]
fn unique_and_non_unique() {
    use crate::{UniqueViewMut, ViewMut, World};

    fn system1(_: ViewMut<'_, usize>) {}
    fn system2(_: UniqueViewMut<'_, usize>) {}

    let world = World::new();

    Workload::builder("Systems")
        .try_with_system((|world: &World| world.try_run(system1), system1))
        .unwrap()
        .try_with_system((|world: &World| world.try_run(system2), system2))
        .unwrap()
        .add_to_world(&world)
        .unwrap();

    let scheduler = world.scheduler.try_borrow_mut().unwrap();
    assert_eq!(scheduler.systems.len(), 2);
    assert_eq!(scheduler.workloads.len(), 1);
    assert_eq!(scheduler.workloads.get("Systems"), Some(&vec![vec![0, 1]]));
    assert_eq!(scheduler.default, "Systems");
}

#[test]
fn empty_workload() {
    use crate::World;

    let world = World::new();

    Workload::builder("Systems").add_to_world(&world).unwrap();

    let scheduler = world.scheduler.try_borrow_mut().unwrap();
    assert_eq!(scheduler.systems.len(), 0);
    assert_eq!(scheduler.workloads.len(), 1);
    assert_eq!(scheduler.workloads.get("Systems"), Some(&vec![]));
    assert_eq!(scheduler.default, "Systems");
}<|MERGE_RESOLUTION|>--- conflicted
+++ resolved
@@ -101,36 +101,8 @@
 }
 
 impl WorkloadBuilder {
-<<<<<<< HEAD
-    pub fn append(&mut self, other: &mut Self) -> &mut Self {
-        let offset_ranges_by = self.borrow_info.len();
-        self.borrow_info.extend(other.borrow_info.drain(..));
-        self.systems.extend(other.systems.drain(..).map(
-            |(type_id, type_name, mut borrow_info_range, is_send_sync, system_fn)| {
-                borrow_info_range.start += offset_ranges_by;
-                borrow_info_range.end += offset_ranges_by;
-                (
-                    type_id,
-                    type_name,
-                    borrow_info_range,
-                    is_send_sync,
-                    system_fn,
-                )
-            },
-        ));
-
-        self
-    }
-    pub fn extend(&mut self, mut other: Self) -> &mut Self {
-        self.append(&mut other);
-        self
-    }
-    /// Adds a system to the workload been created.  
-    /// It is strongly recommanded to use the [system] and [try_system] macros.  
-=======
     /// Adds a system to the workload being created.  
     /// It is strongly recommended to use the [system] and [try_system] macros.  
->>>>>>> df7b2585
     /// If the two functions in the tuple don't match, the workload could fail to run every time.
     ///
     /// ### Example:
