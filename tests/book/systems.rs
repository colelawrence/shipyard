use shipyard::*;

fn create_ints(mut _entities: EntitiesViewMut, mut _u32s: ViewMut<u32>) {
    // -- snip --
}

fn delete_ints(mut _u32s: ViewMut<u32>) {
    // -- snip --
}

#[test]
fn test() {
    let world = World::new();

    world.run(create_ints).unwrap();

    Workload::builder("Int cycle")
<<<<<<< HEAD
        .with_system(system!(create_ints))
=======
        .with_system((|world: &World| world.run(create_ints), create_ints))
>>>>>>> 75100e94
        .with_system(system!(delete_ints))
        .add_to_world(&world)
        .unwrap();
    world.run_workload("Int cycle").unwrap();
    world.run_default().unwrap();
}<|MERGE_RESOLUTION|>--- conflicted
+++ resolved
@@ -15,11 +15,7 @@
     world.run(create_ints).unwrap();
 
     Workload::builder("Int cycle")
-<<<<<<< HEAD
         .with_system(system!(create_ints))
-=======
-        .with_system((|world: &World| world.run(create_ints), create_ints))
->>>>>>> 75100e94
         .with_system(system!(delete_ints))
         .add_to_world(&world)
         .unwrap();
